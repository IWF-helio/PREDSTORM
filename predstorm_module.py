#This is the module for the predstorm package containing functions and procedures

import numpy as np
import scipy
import sunpy
import copy	
import matplotlib.dates as mdates
import datetime
import urllib
import json
import os
import pdb
import cdflib
<<<<<<< HEAD
#import netCDF4
=======
import netCDF4
>>>>>>> bbae1b4b
import sys  


# use
# import importlib
# importlib.reload(predstorm_module)
# to update module while working in command line 


# LIST OF FUNCTIONS
# getpositions
# sphere2cart
# time_to_num_cat
# converttime
# get_noaa_dst
# sunriseset
# get_omni_data
# convert_GSE_to_GSM
# convert_RTN_to_GSE_sta_l1
# make_kp_from_wind
# aurora_power
# make_dst_from_wind
# epoch_to_num
# get_stereoa_data_beacon
# get_dscovr_data_real
# get_dscovr_data_all



def getpositions(filename):  
    pos=scipy.io.readsav(filename)  
    print
    print('positions file:', filename) 
    return pos


def sphere2cart(r, phi, theta):
    #convert spherical to cartesian coordinates
    x = r*np.cos(theta)*np.cos(phi)
    y = r*np.cos(theta)*np.sin(phi)
    z = r*np.sin(theta)
    return (x, y, z) 


def time_to_num_cat(time_in):  
  #for time conversion  
  #for all catalogues
  #time_in is the time in format: 2007-11-17T07:20:00 
  #for times help see: 
  #http://docs.sunpy.org/en/latest/guide/time.html
  #http://matplotlib.org/examples/pylab_examples/date_demo2.html
  
  j=0
  #time_str=np.empty(np.size(time_in),dtype='S19')
  time_str= ['' for x in range(len(time_in))]
  #=np.chararray(np.size(time_in),itemsize=19)
  time_num=np.zeros(np.size(time_in))
 
  for i in time_in:
   #convert from bytes (output of scipy.readsav) to string
   time_str[j]=time_in[j][0:16].decode()+':00'
   year=int(time_str[j][0:4])
   #convert time to sunpy friendly time and to matplotlibdatetime
   #only for valid times so 9999 in year is not converted
   #pdb.set_trace()
   if year < 2100:
    	  time_num[j]=mdates.date2num(sunpy.time.parse_time(time_str[j]))
   j=j+1  
   #the date format in matplotlib is e.g. 735202.67569444
   #this is time in days since 0001-01-01 UTC, plus 1.
  return time_num



def converttime():

 #http://docs.sunpy.org/en/latest/guide/time.html
 #http://matplotlib.org/examples/pylab_examples/date_demo2.html

 print('convert time start')
 for index in range(0,dataset):
      #first to datetimeobject 
      timedum=datetime.datetime(int(year[index]), 1, 1) + datetime.timedelta(day[index] - 1) +datetime.timedelta(hours=hour[index])
      #then to matlibplot dateformat:
      times1[index] = matplotlib.dates.date2num(timedum)
      #print time
      #print year[index], day[index], hour[index]
 print('convert time done')   #for time conversion



def get_noaa_dst():

 #print('loaded real time Dst from Kyoto via NOAA')
 url_dst='http://services.swpc.noaa.gov/products/kyoto-dst.json'
 with urllib.request.urlopen(url_dst) as url:
     dr = json.loads	(url.read().decode())
 dr=dr[1:]
 #define variables 
 #plasma
 rdst_time_str=['']*len(dr)
 rdst_time=np.zeros(len(dr))
 rdst=np.zeros(len(dr))
 #convert variables to numpy arrays
 #mag
 for k in np.arange(0,len(dr),1):
  #handle missing data, they show up as None from the JSON data file
  if dr[k][1] is None: dr[k][1]=np.nan
  rdst[k]=float(dr[k][1])
  #convert time from string to datenumber
  rdst_time_str[k]=dr[k][0][0:16]
  rdst_time[k]=mdates.date2num(sunpy.time.parse_time(rdst_time_str[k]))

 return rdst_time,rdst






#def sunriseset(location_name):
"""
 location = ephem.Observer()

 if location_name == 'iceland':
    location.lat = '64.128' #+(N)
    location.long = '-21.82'  #+E, so negative is west
    location.elevation = 22 #meters

 if location_name == 'edmonton':
    location.lat = '53.631611' #+(N)
    location.long = '-113.3239'  #+E, so negative is west
    location.elevation = 623 #meters
 
 if location_name == 'dunedin': 
    location.lat = '45.87416' #+(N)
    location.long = '170.50361'  #+E, so negative is west
    location.elevation = 94 #meters

 sun = ephem.Sun()
 #get sun ephemerides for location	
 sun.compute(location)
 nextrise = location.next_rising(sun).datetime()
 nextset = location.next_setting(sun).datetime()
 prevrise=location.previous_rising(sun).datetime()
 prevset=location.previous_setting(sun).datetime()

 return (nextrise,nextset,prevrise,prevset)
"""






def get_omni_data():

  #FORMAT(2I4,I3,I5,2I3,2I4,14F6.1,F9.0,F6.1,F6.0,2F6.1,F6.3,F6.2, F9.0,F6.1,F6.0,2F6.1,F6.3,2F7.2,F6.1,I3,I4,I6,I5,F10.2,5F9.2,I3,I4,2F6.1,2I6,F5.1)
 #1963   1  0 1771 99 99 999 999 999.9 999.9 999.9 999.9 999.9 999.9 999.9 999.9 999.9 999.9 999.9 999.9 999.9 999.9 9999999. 999.9 9999. 999.9 999.9 9.999 99.99 9999999. 999.9 9999. 999.9 999.9 9.999 999.99 999.99 999.9  7  23    -6  119 999999.99 99999.99 99999.99 99999.99 99999.99 99999.99  0   3 999.9 999.9 99999 99999 99.9

#define variables from OMNI2 dataset
 #see http://omniweb.gsfc.nasa.gov/html/ow_data.html

 #omni2_url='ftp://nssdcftp.gsfc.nasa.gov/pub/data/omni/low_res_omni/omni2_all_years.dat'
 
 #check how many rows exist in this file
 f=open('omni2_all_years.dat')
 dataset= len(f.readlines())
 #print(dataset)
 #global Variables
 spot=np.zeros(dataset) 
 btot=np.zeros(dataset) #floating points
 bx=np.zeros(dataset) #floating points
 by=np.zeros(dataset) #floating points
 bz=np.zeros(dataset) #floating points
 bzgsm=np.zeros(dataset) #floating points
 bygsm=np.zeros(dataset) #floating points

 speed=np.zeros(dataset) #floating points
 speedx=np.zeros(dataset) #floating points
 speed_phi=np.zeros(dataset) #floating points
 speed_theta=np.zeros(dataset) #floating points

 dst=np.zeros(dataset) #float
 kp=np.zeros(dataset) #float

 den=np.zeros(dataset) #float
 pdyn=np.zeros(dataset) #float
 year=np.zeros(dataset)
 day=np.zeros(dataset)
 hour=np.zeros(dataset)
 t=np.zeros(dataset) #index time
 
 
 j=0
 print('Read OMNI2 data ...')
 with open('omni2_all_years.dat') as f:
  for line in f:
   line = line.split() # to deal with blank 
   #print line #41 is Dst index, in nT
   dst[j]=line[40]
   kp[j]=line[38]
   
   if dst[j] == 99999: dst[j]=np.NaN
   #40 is sunspot number
   spot[j]=line[39]
   #if spot[j] == 999: spot[j]=NaN

   #25 is bulkspeed F6.0, in km/s
   speed[j]=line[24]
   if speed[j] == 9999: speed[j]=np.NaN
 
   #get speed angles F6.1
   speed_phi[j]=line[25]
   if speed_phi[j] == 999.9: speed_phi[j]=np.NaN

   speed_theta[j]=line[26]
   if speed_theta[j] == 999.9: speed_theta[j]=np.NaN
   #convert speed to GSE x see OMNI website footnote
   speedx[j] = - speed[j] * np.cos(np.radians(speed_theta[j])) * np.cos(np.radians(speed_phi[j]))



   #9 is total B  F6.1 also fill ist 999.9, in nT
   btot[j]=line[9]
   if btot[j] == 999.9: btot[j]=np.NaN

   #GSE components from 13 to 15, so 12 to 14 index, in nT
   bx[j]=line[12]
   if bx[j] == 999.9: bx[j]=np.NaN
   by[j]=line[13]
   if by[j] == 999.9: by[j]=np.NaN
   bz[j]=line[14]
   if bz[j] == 999.9: bz[j]=np.NaN
 
   #GSM
   bygsm[j]=line[15]
   if bygsm[j] == 999.9: bygsm[j]=np.NaN
 
   bzgsm[j]=line[16]
   if bzgsm[j] == 999.9: bzgsm[j]=np.NaN 	
 
 
   #24 in file, index 23 proton density /ccm
   den[j]=line[23]
   if den[j] == 999.9: den[j]=np.NaN
 
   #29 in file, index 28 Pdyn, F6.2, fill values sind 99.99, in nPa
   pdyn[j]=line[28]
   if pdyn[j] == 99.99: pdyn[j]=np.NaN 		
 
   year[j]=line[0]
   day[j]=line[1]
   hour[j]=line[2]
   j=j+1     
   

 #convert time to matplotlib format
 #http://docs.sunpy.org/en/latest/guide/time.html
 #http://matplotlib.org/examples/pylab_examples/date_demo2.html

 times1=np.zeros(len(year)) #datetime time
 print('convert time start')
 for index in range(0,len(year)):
      #first to datetimeobject 
      timedum=datetime.datetime(int(year[index]), 1, 1) + datetime.timedelta(day[index] - 1) +datetime.timedelta(hours=hour[index])
      #then to matlibplot dateformat:
      times1[index] = mdates.date2num(timedum)
 print('convert time done')   #for time conversion

 print('all done.')
 print(j, ' datapoints')   #for reading data from OMNI file
 
 #make structured array of data
 omni_data=np.rec.array([times1,btot,bx,by,bz,bygsm,bzgsm,speed,speedx,den,pdyn,dst,kp], \
 dtype=[('time','f8'),('btot','f8'),('bx','f8'),('by','f8'),('bz','f8'),\
 ('bygsm','f8'),('bzgsm','f8'),('speed','f8'),('speedx','f8'),('den','f8'),('pdyn','f8'),('dst','f8'),('kp','f8')])
 
 return omni_data
 
 
 
 
 
 
 
 
 
 
 
 
 
 
 
 
 
############################################################# 

def convert_GSE_to_GSM(bxgse,bygse,bzgse,timegse):
 #GSE to GSM conversion
 #main issue: need to get angle psigsm after Hapgood 1992/1997, section 4.3
 #for debugging pdb.set_trace()
 #for testing OMNI DATA use
 #[bxc,byc,bzc]=convert_GSE_to_GSM(bx[90000:90000+20],by[90000:90000+20],bz[90000:90000+20],times1[90000:90000+20])
 
 mjd=np.zeros(len(timegse))
 
 #output variables
 bxgsm=np.zeros(len(timegse))
 bygsm=np.zeros(len(timegse))
 bzgsm=np.zeros(len(timegse))
  
 for i in np.arange(0,len(timegse)):
			#get all dates right
			jd=sunpy.time.julian_day(sunpy.time.break_time(mdates.num2date(timegse[i])))
			mjd[i]=float(int(jd-2400000.5)) #use modified julian date    
			T00=(mjd[i]-51544.5)/36525.0
			dobj=mdates.num2date(timegse[i])
			UT=dobj.hour + dobj.minute / 60. + dobj.second / 3600. #time in UT in hours    
			#define position of geomagnetic pole in GEO coordinates
			pgeo=78.8+4.283*((mjd[i]-46066)/365.25)*0.01 #in degrees
			lgeo=289.1-1.413*((mjd[i]-46066)/365.25)*0.01 #in degrees
			#GEO vector
			Qg=[np.cos(pgeo*np.pi/180)*np.cos(lgeo*np.pi/180), np.cos(pgeo*np.pi/180)*np.sin(lgeo*np.pi/180), np.sin(pgeo*np.pi/180)]
			#now move to equation at the end of the section, which goes back to equations 2 and 4:
			#CREATE T1, T00, UT is known from above
			zeta=(100.461+36000.770*T00+15.04107*UT)*np.pi/180
			################### theta und z
			T1=np.matrix([[np.cos(zeta), np.sin(zeta),  0], [-np.sin(zeta) , np.cos(zeta) , 0], [0,  0,  1]]) #angle for transpose
			LAMBDA=280.460+36000.772*T00+0.04107*UT
			M=357.528+35999.050*T00+0.04107*UT
			lt2=(LAMBDA+(1.915-0.0048*T00)*np.sin(M*np.pi/180)+0.020*np.sin(2*M*np.pi/180))*np.pi/180
			#CREATE T2, LAMBDA, M, lt2 known from above
			##################### lamdbda und Z
			t2z=np.matrix([[np.cos(lt2), np.sin(lt2),  0], [-np.sin(lt2) , np.cos(lt2) , 0], [0,  0,  1]])
			et2=(23.439-0.013*T00)*np.pi/180
			###################### epsilon und x
			t2x=np.matrix([[1,0,0],[0,np.cos(et2), np.sin(et2)], [0, -np.sin(et2), np.cos(et2)]])
			T2=np.dot(t2z,t2x)  #equation 4 in Hapgood 1992
			#matrix multiplications   
			T2T1t=np.dot(T2,np.matrix.transpose(T1))
			################
			Qe=np.dot(T2T1t,Qg) #Q=T2*T1^-1*Qq
			psigsm=np.arctan(Qe.item(1)/Qe.item(2)) #arctan(ye/ze) in between -pi/2 to +pi/2
			
			T3=np.matrix([[1,0,0],[0,np.cos(-psigsm), np.sin(-psigsm)], [0, -np.sin(-psigsm), np.cos(-psigsm)]])
			GSE=np.matrix([[bxgse[i]],[bygse[i]],[bzgse[i]]]) 
			GSM=np.dot(T3,GSE)   #equation 6 in Hapgood
			bxgsm[i]=GSM.item(0)
			bygsm[i]=GSM.item(1)
			bzgsm[i]=GSM.item(2)
 #-------------- loop over

 return (bxgsm,bygsm,bzgsm)
 
 
 
 
 
  
def convert_RTN_to_GSE_sta_l1(cbr,cbt,cbn,ctime,pos_stereo_heeq,pos_time_num):

 #function call [dbr,dbt,dbn]=convert_RTN_to_GSE_sta_l1(sta_br7,sta_bt7,sta_bn7,sta_time7, pos.sta)

 #pdb.set_trace()	for debugging
 #convert STEREO A magnetic field from RTN to GSE
 #for prediction of structures seen at STEREO-A later at Earth L1
 #so we do not include a rotation of the field to the Earth position

 #output variables
 heeq_bx=np.zeros(len(ctime))
 heeq_by=np.zeros(len(ctime))
 heeq_bz=np.zeros(len(ctime))
 
 bxgse=np.zeros(len(ctime))
 bygse=np.zeros(len(ctime))
 bzgse=np.zeros(len(ctime))
 
  
 ########## first RTN to HEEQ 
 
 #go through all data points
 for i in np.arange(0,len(ctime)):
    time_ind_pos=(np.where(pos_time_num < ctime[i])[-1][-1])
    #make RTN vectors, HEEQ vectors, and project 
    #r, long, lat in HEEQ to x y z
    [xa,ya,za]=sphere2cart(pos_stereo_heeq[0][time_ind_pos],pos_stereo_heeq[1][time_ind_pos],pos_stereo_heeq[2][time_ind_pos])
    

    #HEEQ vectors
    X_heeq=[1,0,0]
    Y_heeq=[0,1,0]
    Z_heeq=[0,0,1]

    #normalized X RTN vector
    Xrtn=[xa, ya,za]/np.linalg.norm([xa,ya,za])
    #solar rotation axis at 0, 0, 1 in HEEQ
    Yrtn=np.cross(Z_heeq,Xrtn)/np.linalg.norm(np.cross(Z_heeq,Xrtn))
    Zrtn=np.cross(Xrtn, Yrtn)/np.linalg.norm(np.cross(Xrtn, Yrtn))
    

    #project into new system
    heeq_bx[i]=np.dot(np.dot(cbr[i],Xrtn)+np.dot(cbt[i],Yrtn)+np.dot(cbn[i],Zrtn),X_heeq)
    heeq_by[i]=np.dot(np.dot(cbr[i],Xrtn)+np.dot(cbt[i],Yrtn)+np.dot(cbn[i],Zrtn),Y_heeq)
    heeq_bz[i]=np.dot(np.dot(cbr[i],Xrtn)+np.dot(cbt[i],Yrtn)+np.dot(cbn[i],Zrtn),Z_heeq)

  

 #get modified Julian Date for conversion as in Hapgood 1992
 jd=np.zeros(len(ctime))
 mjd=np.zeros(len(ctime))
 
 #then HEEQ to GSM
 #-------------- loop go through each date
 for i in np.arange(0,len(ctime)):
  sunpy_time=sunpy.time.break_time(mdates.num2date(ctime[i]))
  jd[i]=sunpy.time.julian_day(sunpy_time)
  mjd[i]=float(int(jd[i]-2400000.5)) #use modified julian date    
  #then lambda_sun
  T00=(mjd[i]-51544.5)/36525.0
  dobj=mdates.num2date(ctime[i])
  UT=dobj.hour + dobj.minute / 60. + dobj.second / 3600. #time in UT in hours   
  LAMBDA=280.460+36000.772*T00+0.04107*UT
  M=357.528+35999.050*T00+0.04107*UT
  #lt2 is lambdasun in Hapgood, equation 5, here in rad
  lt2=(LAMBDA+(1.915-0.0048*T00)*np.sin(M*np.pi/180)+0.020*np.sin(2*M*np.pi/180))*np.pi/180
  #note that some of these equations are repeated later for the GSE to GSM conversion
  S1=np.matrix([[np.cos(lt2+np.pi), np.sin(lt2+np.pi),  0], [-np.sin(lt2+np.pi) , np.cos(lt2+np.pi) , 0], [0,  0,  1]])
  #create S2 matrix with angles with reversed sign for transformation HEEQ to HAE
  omega_node=(73.6667+0.013958*((mjd[i]+3242)/365.25))*np.pi/180 #in rad
  S2_omega=np.matrix([[np.cos(-omega_node), np.sin(-omega_node),  0], [-np.sin(-omega_node) , np.cos(-omega_node) , 0], [0,  0,  1]])
  inclination_ecl=7.25*np.pi/180
  S2_incl=np.matrix([[1,0,0],[0,np.cos(-inclination_ecl), np.sin(-inclination_ecl)], [0, -np.sin(-inclination_ecl), np.cos(-inclination_ecl)]])
  #calculate theta
  theta_node=np.arctan(np.cos(inclination_ecl)*np.tan(lt2-omega_node)) 

  #quadrant of theta must be opposite lt2 - omega_node Hapgood 1992 end of section 5   
  #get lambda-omega angle in degree mod 360   
  lambda_omega_deg=np.mod(lt2-omega_node,2*np.pi)*180/np.pi
  #get theta_node in deg
  theta_node_deg=theta_node*180/np.pi
  #if in same quadrant, then theta_node = theta_node +pi   
  if abs(lambda_omega_deg-theta_node_deg) < 180: theta_node=theta_node+np.pi
  S2_theta=np.matrix([[np.cos(-theta_node), np.sin(-theta_node),  0], [-np.sin(-theta_node) , np.cos(-theta_node) , 0], [0,  0,  1]])

  #make S2 matrix
  S2=np.dot(np.dot(S2_omega,S2_incl),S2_theta)
  #this is the matrix S2^-1 x S1
  HEEQ_to_HEE_matrix=np.dot(S1, S2)
  #convert HEEQ components to HEE
  HEEQ=np.matrix([[heeq_bx[i]],[heeq_by[i]],[heeq_bz[i]]]) 
  HEE=np.dot(HEEQ_to_HEE_matrix,HEEQ)
  #change of sign HEE X / Y to GSE is needed
  bxgse[i]=-HEE.item(0)
  bygse[i]=-HEE.item(1)
  bzgse[i]=HEE.item(2)
  
 #-------------- loop over


 return (bxgse,bygse,bzgse)
 

 
def make_kp_from_wind(btot_in,by_in,bz_in,v_in,density_in):
 
 
 #speed v_in [km/s]
 #density [cm-3]
 #B in [nT]
 
 #Newell et al. 2008
 #https://onlinelibrary.wiley.com/resolve/doi?DOI=10.1029/2010SW000604
 #see also https://agupubs.onlinelibrary.wiley.com/doi/full/10.1002/swe.20053

 #The IMF clock angle is defined by thetac = arctan(By/Bz)
 #this angle is 0° pointing toward north (+Z), 180° toward south (-Z); 
 #its negative for the -Y hemisphere, positive for +Y hemisphere
 #thus southward pointing fields have angles abs(thetac)> 90 
 #the absolute value for thetac needs to be taken otherwise the fractional power (8/3)
 #will lead to imaginary values
 
 thetac= abs(np.arctan2(by_in,bz_in)) #in radians
 merging_rate=v_in**(4/3)*btot_in**(2/3)*(np.sin(thetac/2)**(8/3)) #flux per time
 kp=0.05+2.244*1e-4*(merging_rate)+2.844*1e-6*density_in**0.5*v_in**2 
 
 return kp




def make_aurora_power_from_wind(btot_in,by_in,bz_in,v_in,density_in):

 #speed v_in [km/s]
 #density [cm-3]
 #B in [nT]

 #newell et al. 2008 JGR, doi:10.1029/2007JA012825, page 7 
 thetac= abs(np.arctan2(by_in,bz_in)) #in radians
 merging_rate=v_in**(4/3)*btot_in**(2/3)*(np.sin(thetac/2)**(8/3)) #flux per time
 #unit is in GW
 aurora_power=-4.55+2.229*1e-3*(merging_rate)+1.73*1e-5*density_in**0.5*v_in**2

 return aurora_power


  
def make_dst_from_wind(btot_in,bx_in, by_in,bz_in,v_in,vx_in,density_in,time_in):
 
 #this makes from synthetic or observed solar wind the Dst index	
 #all nans in the input data must be removed prior to function call
 #3 models are calculated: Burton et al., OBrien/McPherron, and Temerin/Li
 #btot_in IMF total field, in nT, GSE or GSM (they are the same)
 #bx_in - the IMF Bx field in nT, GSE or GSM (they are the same)
 #by_in - the IMF By field in nT, GSM
 #bz_in - the IMF Bz field in nT, GSM
 #v_in - the speed in km/s
 #vx_in - the solar wind speed x component (GSE is similar to GSM) in km/s
 #time_in - the time in matplotlib date format

 #define variables
 Ey=np.zeros(len(bz_in))
 #dynamic pressure
 pdyn1=np.zeros(len(bz_in))
 protonmass=1.6726219*1e-27  #kg
 #assume pdyn is only due to protons
 pdyn1=density_in*1e6*protonmass*(v_in*1e3)**2*1e9  #in nanoPascal
 dststar1=np.zeros(len(bz_in))
 dstcalc1=np.zeros(len(bz_in))
 dststar2=np.zeros(len(bz_in))
 dstcalc2=np.zeros(len(bz_in))
 
 #array with all Bz fields > 0 to 0 
 bz_in_negind=np.where(bz_in > 0)  
  #important: make a deepcopy because you manipulate the input variable
 bzneg=copy.deepcopy(bz_in)
 bzneg[bz_in_negind]=0

 #define interplanetary electric field 
 Ey=v_in*abs(bzneg)*1e-3; #now Ey is in mV/m
 
 ######################## model 1: Burton et al. 1975 
 Ec=0.5  
 a=3.6*1e-5
 b=0.2*100 #*100 wegen anderer dynamic pressure einheit in Burton
 c=20  
 d=-1.5/1000 
 for i in range(len(bz_in)-1):
  if Ey[i] > Ec:
   F=d*(Ey[i]-Ec) 
  else: F=0
  #Burton 1975 seite 4208: Dst=Dst0+bP^1/2-c   / und b und c positiv  
  #this is the ring current Dst
  deltat_sec=(time_in[i+1]-time_in[i])*86400 #timesyn is in days - convert to seconds
  dststar1[i+1]=(F-a*dststar1[i])*deltat_sec+dststar1[i];  #deltat must be in seconds
  #this is the Dst of ring current and magnetopause currents 
  dstcalc1[i+1]=dststar1[i+1]+b*np.sqrt(pdyn1[i+1])-c; 

 ###################### model 2: OBrien and McPherron 2000 
 #constants
 Ec=0.49
 b=7.26  
 c=11  #nT
 for i in range(len(bz_in)-1):
  if Ey[i] > Ec:            #Ey in mV m
   Q=-4.4*(Ey[i]-Ec) 
  else: Q=0
  tau=2.4*np.exp(9.74/(4.69+Ey[i])) #tau in hours
  #this is the ring current Dst
  deltat_hours=(time_in[i+1]-time_in[i])*24 #time_in is in days - convert to hours
  dststar2[i+1]=((Q-dststar2[i]/tau))*deltat_hours+dststar2[i] #t is pro stunde, time intervall ist auch 1h
  #this is the Dst of ring current and magnetopause currents 
  dstcalc2[i+1]=dststar2[i+1]+b*np.sqrt(pdyn1[i+1])-c; 
  
 
 
 ######## model 3: Xinlin Li LASP Colorado and Mike Temerin
 
  
 #2002 version 
 
 #define all terms
 dst1=np.zeros(len(bz_in))
 dst2=np.zeros(len(bz_in))
 dst3=np.zeros(len(bz_in))
 pressureterm=np.zeros(len(bz_in))
 directterm=np.zeros(len(bz_in))
 offset=np.zeros(len(bz_in))
 dst_temerin_li_out=np.zeros(len(bz_in))
 bp=np.zeros(len(bz_in))
 bt=np.zeros(len(bz_in))
 
 
 #define inital values (needed for convergence, see Temerin and Li 2002 note)
 dst1[0:10]=-15
 dst2[0:10]=-13
 dst3[0:10]=-2
 
 

 #define all constants
 p1=0.9
 p2=2.18e-4
 p3=14.7
 
 # these need to be found with a fit for 1-2 years before calculation
 # taken from the TL code:    offset_term_s1 = 6.70       ;formerly named dsto
 #   offset_term_s2 = 0.158       ;formerly hard-coded     2.27 for 1995-1999
 #   offset_term_s3 = -0.94       ;formerly named phasea  -1.11 for 1995-1999
 #   offset_term_s4 = -0.00954    ;formerly hard-coded
 #   offset_term_s5 = 8.159e-6    ;formerly hard-coded
 
 
 #s1=6.7
 #s2=0.158
 #s3=-0.94
 #set by myself as a constant in the offset term
 #s4=-3
 
 
 #s1=-2.788
 #s2=1.44
 #s3=-0.92
 #set by myself as a constant in the offset term
 #s4=-3
 #s4 and s5 as in the TL 2002 paper are not used due to problems with the time
 #s4=-1.054*1e-2
 #s5=8.6e-6


 #found by own offset optimization for 2015
 s1=4.29
 s2=5.94
 s3=-3.97
 
 a1=6.51e-2
 a2=1.37
 a3=8.4e-3  
 a4=6.053e-3
 a5=1.12e-3
 a6=1.55e-3
 
 tau1=0.14 #days
 tau2=0.18 #days
 tau3=9e-2 #days
 
 b1=0.792
 b2=1.326
 b3=1.29e-2
 
 c1=-24.3
 c2=5.2e-2

 #Note: vx has to be used with a positive sign throughout the calculation
 
 
 
 #----------------------------------------- loop over each timestep
 for i in np.arange(1,len(bz_in)-1):

      
  #t time in days since beginning of 1995   #1 Jan 1995 in Julian days
#  t1=sunpy.time.julian_day(mdates.num2date(time_in[i]))-sunpy.time.julian_day('1995-1-1 00:00')
  t1=sunpy.time.julian_day(mdates.num2date(time_in[i]))-sunpy.time.julian_day('2015-1-1 00:00')
  
 
  yearli=365.24 
  tt=2*np.pi*t1/yearli
  ttt=2*np.pi*t1
  alpha=0.078
  beta=1.22
  cosphi=np.sin(tt+alpha)*np.sin(ttt-tt-beta)*(9.58589*1e-2)+np.cos(tt+alpha)*(0.39+0.104528*np.cos(ttt-tt-beta))
 
  #equation 1 use phi from equation 2
  sinphi=(1-cosphi**2)**0.5
  
  pressureterm[i]=(p1*(btot_in[i]**2)+density_in[i]*((p2*((v_in[i])**2)/(sinphi**2.52))+p3))**0.5
  
  #2 directbzterm 
  directterm[i]=0.478*bz_in[i]*(sinphi**11.0)

  #3 offset term - the last two terms were cut because don't make sense as t1 rises extremely for later years
  offset[i]=s1+s2*np.sin(2*np.pi*t1/yearli+s3)
  #or just set it constant
  #offset[i]=-5
  bt[i]=(by_in[i]**2+bz_in[i]**2)**0.5  
  #mistake in 2002 paper - bt is similarly defined as bp (with by bz); but in Temerin and Li's code (dst.pro) bp depends on by and bx
  bp[i]=(by_in[i]**2+bx_in[i]**2)**0.5  
  #contains t1, but in cos and sin 
  dh=bp[i]*np.cos(np.arctan2(bx_in[i],by_in[i])+6.10) * ((3.59e-2)*np.cos(2*np.pi*t1/yearli+0.04)-2.18e-2*np.sin(2*np.pi*t1-1.60))
  theta_li=-(np.arccos(-bz_in[i]/bt[i])-np.pi)/2
  exx=1e-3*abs(vx_in[i])*bt[i]*np.sin(theta_li)**6.1
  #t1 and dt are in days
  dttl=sunpy.time.julian_day(mdates.num2date(time_in[i+1]))-sunpy.time.julian_day(mdates.num2date(time_in[i]))

 
  #4 dst1 
  #find value of dst1(t-tau1) 
  #time_in is in matplotlib format in days: 
  #im time_in den index suchen wo time_in-tau1 am nächsten ist
  #und dann bei dst1 den wert mit dem index nehmen der am nächsten ist, das ist dann dst(t-tau1)
  #wenn index nicht existiert (am anfang) einfach index 0 nehmen
  #check for index where timesi is greater than t minus tau
  
  indtau1=np.where(time_in > (time_in[i]-tau1))
  dst1tau1=dst1[indtau1[0][0]]
  #similar search for others  
  dst2tau1=dst2[indtau1[0][0]]
  th1=0.725*(sinphi**-1.46)
  th2=1.83*(sinphi**-1.46)
  fe1=(-4.96e-3)*  (1+0.28*dh)*  (2*exx+abs(exx-th1)+abs(exx-th2)-th1-th2)*  (abs(vx_in[i])**1.11)*((density_in[i])**0.49)*(sinphi**6.0)
  dst1[i+1]=dst1[i]+  (a1*(-dst1[i])**a2   +fe1*   (1+(a3*dst1tau1+a4*dst2tau1)/(1-a5*dst1tau1-a6*dst2tau1)))  *dttl
  
  #5 dst2    
  indtau2=np.where(time_in > (time_in[i]-tau2))
  dst1tau2=dst1[indtau2[0][0]]
  df2=(-3.85e-8)*(abs(vx_in[i])**1.97)*(btot_in[i]**1.16)*(np.sin(theta_li)**5.7)*((density_in[i])**0.41)*(1+dh)
  fe2=(2.02*1e3)*(sinphi**3.13)*df2/(1-df2)
  dst2[i+1]=dst2[i]+(b1*(-dst2[i])**b2+fe2*(1+(b3*dst1tau2)/(1-b3*dst1tau2)))*dttl
  
  #6 dst3  
  indtau3=np.where(time_in > (time_in[i]-tau3))
  dst3tau3=dst3[indtau3[0][0]]
  df3=-4.75e-6*(abs(vx_in[i])**1.22)*(bt[i]**1.11)*np.sin(theta_li)**5.5*((density_in[i])**0.24)*(1+dh)
  fe3=3.45e3*(sinphi**0.9)*df3/(1-df3)
  dst3[i+1]=dst3[i]+  (c1*dst3[i]   + fe3*(1+(c2*dst3tau3)/(1-c2*dst3tau3)))*dttl
  
   
  #print(dst1[i], dst2[i], dst3[i], pressureterm[i], directterm[i], offset[i])
  #debugging
  #if i == 30: pdb.set_trace()
  #for debugging
  #print()
  #print(dst1[i])
  #print(dst2[i])
  #print(dst3[i])
  #print(pressureterm[i])
  #print(directterm[i])


  #add time delays: ** to do
  
  #The dst1, dst2, dst3, (pressure term), (direct IMF bz term), and (offset terms) are added (after interpolations) with time delays of 7.1, 21.0, 43.4, 2.0, 23.1 and 7.1 min, respectively, for comparison with the ‘‘Kyoto Dst.’’ 

  #dst1
  
  dst_temerin_li_out[i]=dst1[i]+dst2[i]+dst3[i]+pressureterm[i]+directterm[i]+offset[i]
  
 return (dstcalc1,dstcalc2, dst_temerin_li_out)   
 
 
 
 
 
 
 
 
 
 
 
 
 
 
 

def get_dscovr_data_real():

 #data from http://services.swpc.noaa.gov/products/solar-wind/
 #if needed replace with ACE
 #http://legacy-www.swpc.noaa.gov/ftpdir/lists/ace/
 #get 3 or 7 day data
 #url_plasma='http://services.swpc.noaa.gov/products/solar-wind/plasma-3-day.json'
 #url_mag='http://services.swpc.noaa.gov/products/solar-wind/mag-3-day.json'

 url_plasma='http://services.swpc.noaa.gov/products/solar-wind/plasma-7-day.json'
 url_mag='http://services.swpc.noaa.gov/products/solar-wind/mag-7-day.json'

 #download, see URLLIB https://docs.python.org/3/howto/urllib2.html
 with urllib.request.urlopen(url_plasma) as url:
    pr = json.loads	(url.read().decode())
 with urllib.request.urlopen(url_mag) as url:
    mr = json.loads(url.read().decode())
 print('DSCOVR plasma data available')
 print(pr[0])
 print('DSCOVR MAG data available')
 print(mr[0])
 #kill first row which stems from the description part
 pr=pr[1:]
 mr=mr[1:]

 #define variables 
 #plasma
 rptime_str=['']*len(pr)
 rptime_num=np.zeros(len(pr))
 rpv=np.zeros(len(pr))
 rpn=np.zeros(len(pr))
 rpt=np.zeros(len(pr))

 #mag
 rbtime_str=['']*len(mr)
 rbtime_num=np.zeros(len(mr))
 rbtot=np.zeros(len(mr))
 rbzgsm=np.zeros(len(mr))
 rbygsm=np.zeros(len(mr))
 rbxgsm=np.zeros(len(mr))

 #convert variables to numpy arrays
 #mag
 for k in np.arange(0,len(mr),1):

  #handle missing data, they show up as None from the JSON data file
  if mr[k][6] is None: mr[k][6]=np.nan
  if mr[k][3] is None: mr[k][3]=np.nan
  if mr[k][2] is None: mr[k][2]=np.nan
  if mr[k][1] is None: mr[k][1]=np.nan

  rbtot[k]=float(mr[k][6])
  rbzgsm[k]=float(mr[k][3])
  rbygsm[k]=float(mr[k][2])
  rbxgsm[k]=float(mr[k][1])

  #convert time from string to datenumber
  rbtime_str[k]=mr[k][0][0:16]
  rbtime_num[k]=mdates.date2num(sunpy.time.parse_time(rbtime_str[k]))
 
 #plasma
 for k in np.arange(0,len(pr),1):
  if pr[k][2] is None: pr[k][2]=np.nan
  rpv[k]=float(pr[k][2]) #speed
  rptime_str[k]=pr[k][0][0:16]
  rptime_num[k]=mdates.date2num(sunpy.time.parse_time(rptime_str[k]))
  if pr[k][1] is None: pr[k][1]=np.nan
  rpn[k]=float(pr[k][1]) #density
  if pr[k][3] is None: pr[k][3]=np.nan
  rpt[k]=float(pr[k][3]) #temperature


 #interpolate to minutes 
 rtimes_m=np.arange(rbtime_num[0],rbtime_num[-1],1.0000/(24*60))
 rbtot_m=np.interp(rtimes_m,rbtime_num,rbtot)
 rbzgsm_m=np.interp(rtimes_m,rbtime_num,rbzgsm)
 rbygsm_m=np.interp(rtimes_m,rbtime_num,rbygsm)
 rbxgsm_m=np.interp(rtimes_m,rbtime_num,rbxgsm)
 rpv_m=np.interp(rtimes_m,rptime_num,rpv)
 rpn_m=np.interp(rtimes_m,rptime_num,rpn)
 rpt_m=np.interp(rtimes_m,rptime_num,rpt)
 

 #interpolate to hours 
 rtimes_h=np.arange(np.ceil(rbtime_num)[0],rbtime_num[-1],1.0000/24.0000)
 rbtot_h=np.interp(rtimes_h,rbtime_num,rbtot)
 rbzgsm_h=np.interp(rtimes_h,rbtime_num,rbzgsm)
 rbygsm_h=np.interp(rtimes_h,rbtime_num,rbygsm)
 rbxgsm_h=np.interp(rtimes_h,rbtime_num,rbxgsm)
 rpv_h=np.interp(rtimes_h,rptime_num,rpv)
 rpn_h=np.interp(rtimes_h,rptime_num,rpn)
 rpt_h=np.interp(rtimes_h,rptime_num,rpt)


 #make recarrays
 data_hourly=np.rec.array([rtimes_h,rbtot_h,rbxgsm_h,rbygsm_h,rbzgsm_h,rpv_h,rpn_h,rpt_h], \
 dtype=[('time','f8'),('btot','f8'),('bxgsm','f8'),('bygsm','f8'),('bzgsm','f8'),\
        ('speed','f8'),('den','f8'),('temp','f8')])
 
 data_minutes=np.rec.array([rtimes_m,rbtot_m,rbxgsm_m,rbygsm_m,rbzgsm_m,rpv_m,rpn_m,rpt_m], \
 dtype=[('time','f8'),('btot','f8'),('bxgsm','f8'),('bygsm','f8'),('bzgsm','f8'),\
        ('speed','f8'),('den','f8'),('temp','f8')])
 
 print('DSCOVR data interpolated to hour/minute resolution done.')
 
 return data_minutes, data_hourly







def get_dscovr_data_all():

 # - DSCOVR data archive:
 #https://www.ngdc.noaa.gov/dscovr/portal/index.html#/download/1543017600000;1543363199999
 #https://www.ngdc.noaa.gov/dscovr/portal/index.html#/
 #https://www.ngdc.noaa.gov/next-web/docs/guide/catalog.html#dscovrCatalog
 #ftp://spdf.gsfc.nasa.gov/pub/data/dscovr/h0/mag/2018
 #or get data via heliopy and ftp:
 #https://docs.heliopy.org/en/stable/api/heliopy.data.dscovr.mag_h0.html#heliopy.data.dscovr.mag_h0

 #BEST WAY TO GET UPDATED DSCOVR DATA:


 """ 
 monthly folders, e.g.
 https://www.ngdc.noaa.gov/dscovr/data/2018/11/

 then 
 curl -O https://www.ngdc.noaa.gov/dscovr/data/2018/12/oe_f1m_dscovr_s20181207000000_e20181207235959_p20181208031650_pub.nc.gz

 zum entpacken:
 gunzip oe_f1m_dscovr_s20181207000000_e20181207235959_p20181208031650_pub.nc.gz
 netcdf files


 filenames are f1m for faraday and m1m for magnetometer, 1 minute averages

 NETCDF examples
 #go to http://nbviewer.jupyter.org/github/Unidata/netcdf4-python/blob/master/examples/reading_netCDF.ipynb

 """
 

 os.system('curl -o dscovr_data/oe_f1m_dscovr_s20181207000000_e20181207235959_p20181208031650_pub.nc.gz -O https://www.ngdc.noaa.gov/dscovr/data/2018/12/oe_f1m_dscovr_s20181207000000_e20181207235959_p20181208031650_pub.nc.gz')
 os.system('gunzip -f dscovr_data/oe_f1m_dscovr_s20181207000000_e20181207235959_p20181208031650_pub.nc.gz')

 f='dscovr_data/oe_f1m_dscovr_s20181207000000_e20181207235959_p20181208031650_pub.nc'
 #if os.path.exists('sta_beacon/'+sta_pla_file_str[p]):
 #print('sta_beacon/'+sta_pla_file_str[p])
 
 d =  netCDF4.Dataset(f)
 
 d.dimensions.keys()
 
 
 
 a=d.variables['time'] 
 print(a[1])
 sys.exit()
 #old version 
 #sta_file =  pycdf.CDF('sta_beacon/'+sta_pla_file_str[p])
      

 #variables Epoch_MAG: Epoch1: CDF_EPOCH [1875]
 #MAGBField: CDF_REAL4 [8640, 3]
 #sta_time=epoch_to_num(sta_file.varget('Epoch1'))
 #old version 
 #sta_time=mdates.date2num(sta_file['Epoch1'][...])


 #define stereo-a variables with open size
 sta_ptime=np.zeros(0)  
 sta_vr=np.zeros(0)  
 sta_den=np.zeros(0)  
 sta_temp=np.zeros(0)  

 #same for magnetic field
 sta_btime=np.zeros(0)  
 sta_br=np.zeros(0)  
 sta_bt=np.zeros(0)  
 sta_bn=np.zeros(0) 
 
 
 




 url_plasma='http://services.swpc.noaa.gov/products/solar-wind/plasma-7-day.json'
 url_mag='http://services.swpc.noaa.gov/products/solar-wind/mag-7-day.json'

 #download, see URLLIB https://docs.python.org/3/howto/urllib2.html
 with urllib.request.urlopen(url_plasma) as url:
    pr = json.loads	(url.read().decode())
 with urllib.request.urlopen(url_mag) as url:
    mr = json.loads(url.read().decode())
 print('DSCOVR plasma data available')
 print(pr[0])
 print('DSCOVR MAG data available')
 print(mr[0])
 #kill first row which stems from the description part
 pr=pr[1:]
 mr=mr[1:]

 #define variables 
 #plasma
 rptime_str=['']*len(pr)
 rptime_num=np.zeros(len(pr))
 rpv=np.zeros(len(pr))
 rpn=np.zeros(len(pr))
 rpt=np.zeros(len(pr))

 #mag
 rbtime_str=['']*len(mr)
 rbtime_num=np.zeros(len(mr))
 rbtot=np.zeros(len(mr))
 rbzgsm=np.zeros(len(mr))
 rbygsm=np.zeros(len(mr))
 rbxgsm=np.zeros(len(mr))

 #convert variables to numpy arrays
 #mag
 for k in np.arange(0,len(mr),1):

  #handle missing data, they show up as None from the JSON data file
  if mr[k][6] is None: mr[k][6]=np.nan
  if mr[k][3] is None: mr[k][3]=np.nan
  if mr[k][2] is None: mr[k][2]=np.nan
  if mr[k][1] is None: mr[k][1]=np.nan

  rbtot[k]=float(mr[k][6])
  rbzgsm[k]=float(mr[k][3])
  rbygsm[k]=float(mr[k][2])
  rbxgsm[k]=float(mr[k][1])

  #convert time from string to datenumber
  rbtime_str[k]=mr[k][0][0:16]
  rbtime_num[k]=mdates.date2num(sunpy.time.parse_time(rbtime_str[k]))
 
 #plasma
 for k in np.arange(0,len(pr),1):
  if pr[k][2] is None: pr[k][2]=np.nan
  rpv[k]=float(pr[k][2]) #speed
  rptime_str[k]=pr[k][0][0:16]
  rptime_num[k]=mdates.date2num(sunpy.time.parse_time(rptime_str[k]))
  if pr[k][1] is None: pr[k][1]=np.nan
  rpn[k]=float(pr[k][1]) #density
  if pr[k][3] is None: pr[k][3]=np.nan
  rpt[k]=float(pr[k][3]) #temperature


 #interpolate to minutes 
 rtimes_m=np.arange(rbtime_num[0],rbtime_num[-1],1.0000/(24*60))
 rbtot_m=np.interp(rtimes_m,rbtime_num,rbtot)
 rbzgsm_m=np.interp(rtimes_m,rbtime_num,rbzgsm)
 rbygsm_m=np.interp(rtimes_m,rbtime_num,rbygsm)
 rbxgsm_m=np.interp(rtimes_m,rbtime_num,rbxgsm)
 rpv_m=np.interp(rtimes_m,rptime_num,rpv)
 rpn_m=np.interp(rtimes_m,rptime_num,rpn)
 rpt_m=np.interp(rtimes_m,rptime_num,rpt)
 

 #interpolate to hours 
 rtimes_h=np.arange(np.ceil(rbtime_num)[0],rbtime_num[-1],1.0000/24.0000)
 rbtot_h=np.interp(rtimes_h,rbtime_num,rbtot)
 rbzgsm_h=np.interp(rtimes_h,rbtime_num,rbzgsm)
 rbygsm_h=np.interp(rtimes_h,rbtime_num,rbygsm)
 rbxgsm_h=np.interp(rtimes_h,rbtime_num,rbxgsm)
 rpv_h=np.interp(rtimes_h,rptime_num,rpv)
 rpn_h=np.interp(rtimes_h,rptime_num,rpn)
 rpt_h=np.interp(rtimes_h,rptime_num,rpt)


 #make recarrays
 data_hourly=np.rec.array([rtimes_h,rbtot_h,rbxgsm_h,rbygsm_h,rbzgsm_h,rpv_h,rpn_h,rpt_h], \
 dtype=[('time','f8'),('btot','f8'),('bxgsm','f8'),('bygsm','f8'),('bzgsm','f8'),\
        ('speed','f8'),('den','f8'),('temp','f8')])
 
 data_minutes=np.rec.array([rtimes_m,rbtot_m,rbxgsm_m,rbygsm_m,rbzgsm_m,rpv_m,rpn_m,rpt_m], \
 dtype=[('time','f8'),('btot','f8'),('bxgsm','f8'),('bygsm','f8'),('bzgsm','f8'),\
        ('speed','f8'),('den','f8'),('temp','f8')])
 
 print('DSCOVR data interpolated to hour/minute resolution done.')
 
 return data_minutes, data_hourly










 
 
def epoch_to_num(epoch):
        #taken from spacepy https://pythonhosted.org/SpacePy/_modules/spacepy/pycdf.html#Library.epoch_to_num
        """
        Convert CDF EPOCH to matplotlib number.

        Same output as :func:`~matplotlib.dates.date2num` and useful for
        plotting large data sets without converting the times through datetime.

        Parameters
        ==========
        epoch : double
            EPOCH to convert. Lists and numpy arrays are acceptable.

        Returns
        =======
        out : double
            Floating point number representing days since 0001-01-01.
        """
        #date2num day 1 is 1/1/1 00UT
        #epoch 1/1/1 00UT is 31622400000.0 (millisecond)
        return (epoch - 31622400000.0) / (24 * 60 * 60 * 1000.0) + 1.0
 
 
 
 
 
 
 
 
 
 
 
def get_stereoa_data_beacon():
 
 print('get STEREO-A beacon data from STEREO SCIENCE CENTER')

 #only last 2 hours here at NOAA
 #http://legacy-www.swpc.noaa.gov/ftpdir/lists/stereo/
 #http://legacy-www.swpc.noaa.gov/stereo/STEREO_data.html

 #at the STEREO SCIENCE CENTER these are the cdf files for the beacon data, daily
 #browse data, ~ 200kb
 #https://stereo-ssc.nascom.nasa.gov/data/beacon/ahead/plastic/2018/05/STA_LB_PLA_BROWSE_20180502_V12.cdf	
 #original data, ~1 MB
 #https://stereo-ssc.nascom.nasa.gov/data/beacon/ahead/plastic/2018/05/STA_LB_PLA_20180502_V12.cdf	

 ###### if folder sta_beacon is not here, create
 if os.path.isdir('sta_beacon') == False: os.mkdir('sta_beacon')

 #make file lists for the last 14 days and download data if not already here
 daynowstr=['']*14
 sta_pla_file_str=['']*14
 sta_mag_file_str=['']*14
 http_sta_pla_file_str=['']*14
 http_sta_mag_file_str=['']*14

 plastic_location='https://stereo-ssc.nascom.nasa.gov/data/beacon/ahead/plastic'
 impact_location='https://stereo-ssc.nascom.nasa.gov/data/beacon/ahead/impact'

 #system time now
 now=mdates.date2num(datetime.datetime.utcnow())
 

 #download cdf files if needed for 14 days prior to current UTC time
 for p in np.arange(0,14):
   stayear=str(mdates.num2date(now-14+p))[0:4]
   stamonth=str(mdates.num2date(now-14+p))[5:7]
   staday=str(mdates.num2date(now-14+p))[8:10]
   daynowstr[p]=stayear+stamonth+staday
 
   #filename convention is
   #https://stereo-ssc.nascom.nasa.gov/data/beacon/ahead/impact/2018/05/STA_LB_IMPACT_20180502_V02.cdf

   #filenames
   #plastic
   sta_pla_file_str[p]='STA_LB_PLASTIC_'+daynowstr[p]+'_V12.cdf'
   #impact
   sta_mag_file_str[p]='STA_LB_IMPACT_'+daynowstr[p]+'_V02.cdf' 
 
   #check if file is already there, otherwise download
 
   if not os.path.exists('sta_beacon/'+sta_pla_file_str[p]):
   #download files if they are not here
     http_sta_pla_file_str[p]=plastic_location+'/'+stayear+'/'+stamonth+'/'+sta_pla_file_str[p]
     #check if url exists, if not state reason  
     try: urllib.request.urlretrieve(http_sta_pla_file_str[p], 'sta_beacon/'+sta_pla_file_str[p])
     except urllib.error.URLError as e:
       print(' ', http_sta_pla_file_str[p],' ',e.reason)
  
   if not os.path.exists('sta_beacon/'+sta_mag_file_str[p]):
     http_sta_mag_file_str[p]=impact_location+'/'+stayear+'/'+stamonth+'/'+sta_mag_file_str[p]
     try: urllib.request.urlretrieve(http_sta_mag_file_str[p], 'sta_beacon/'+sta_mag_file_str[p])
     except urllib.error.URLError as e:
       print(' ', http_sta_pla_file_str[p],' ',e.reason)
 #for loop end   
 
 ################################### 
 #now read in all CDF files and stitch to one array
 #access cdfs in python works with cdflib
 #https://github.com/MAVENSDC/cdflib

 #define stereo-a variables with open size
 sta_ptime=np.zeros(0)  
 sta_vr=np.zeros(0)  
 sta_den=np.zeros(0)  
 sta_temp=np.zeros(0)  

 #same for magnetic field
 sta_btime=np.zeros(0)  
 sta_br=np.zeros(0)  
 sta_bt=np.zeros(0)  
 sta_bn=np.zeros(0) 



 for p in np.arange(0,14):
   
   #PLASMA first


   if os.path.exists('sta_beacon/'+sta_pla_file_str[p]):
      #print('sta_beacon/'+sta_pla_file_str[p])
      sta_file =  cdflib.CDF('sta_beacon/'+sta_pla_file_str[p])
      #old version 
      #sta_file =  pycdf.CDF('sta_beacon/'+sta_pla_file_str[p])
      

   #variables Epoch_MAG: Epoch1: CDF_EPOCH [1875]
   #MAGBField: CDF_REAL4 [8640, 3]
   sta_time=epoch_to_num(sta_file.varget('Epoch1'))
   #old version 
   #sta_time=mdates.date2num(sta_file['Epoch1'][...])

  
   #das funkt
   sta_dvr=sta_file.varget('Velocity_RTN')[:,0]
   
   #old sta_dvr=sta_file['Velocity_RTN'][...][:,0]
   #sta_dvt=sta['Velocity_RTN'][...][:,1]
   #sta_dvn=sta['Velocity_RTN'][...][:,2]
   sta_dden=sta_file.varget('Density')
   #sta_dden=sta_file.varget('Density')#[:,0]

   #sta_dtemp=sta['Temperature'][...]
   #missing data are < -1e30
   mis=np.where(sta_time < -1e30)
   sta_time[mis]=np.nan

   mis=np.where(sta_dvr < -1e30)
   sta_dvr[mis]=np.nan
   #mis=np.where(sta_dvt < -1e30)
   #sta_dvt[mis]=np.nan
   #mis=np.where(sta_dvn < -1e30)
   #sta_dvn[mis]=np.nan
   mis=np.where(sta_dden < -1e30)
   sta_dden[mis]=np.nan
   #mis=np.where(sta_dden < -1e30)
   #sta_dtemp[mis]=np.nan
   
   sta_ptime=np.append(sta_ptime, sta_time)
   sta_vr=np.append(sta_vr,sta_dvr)
   sta_den=np.append(sta_den,sta_dden)
   #sta_temp=np.append(sta_temp,sta_dtemp)
   


   #Magnetic FIELD

   if os.path.exists('sta_beacon/'+sta_mag_file_str[p]):
      #print('sta_beacon/'+sta_mag_file_str[p])
      sta_filem =  cdflib.CDF('sta_beacon/'+sta_mag_file_str[p])


   #variables Epoch_MAG: CDF_EPOCH [8640]
   #MAGBField: CDF_REAL4 [8640, 3]
   #pdb.set_trace()
   sta_time=epoch_to_num(sta_filem.varget('Epoch_MAG'))
   #d stands for dummy
   sta_dbr=sta_filem.varget('MAGBField')[:,0]
   sta_dbt=sta_filem.varget('MAGBField')[:,1]
   sta_dbn=sta_filem.varget('MAGBField')[:,2]

   #append data to array
   sta_btime=np.append(sta_btime, sta_time)
   sta_br=np.append(sta_br,sta_dbr)
   sta_bt=np.append(sta_bt,sta_dbt)
   sta_bn=np.append(sta_bn,sta_dbn)
 
 # for loop end
 
 #make total field variable
 sta_btot=np.sqrt(sta_br**2+sta_bt**2+sta_bn**2)

 
 ########## interpolate to minutes
 sta_time_m=np.arange(np.ceil(sta_btime)[0],sta_btime[-1],1.0000/(24*60))
 sta_btot_m=np.interp(sta_time_m,sta_btime,sta_btot)
 sta_br_m=np.interp(sta_time_m,sta_btime,sta_br)
 sta_bt_m=np.interp(sta_time_m,sta_btime,sta_bt)
 sta_bn_m=np.interp(sta_time_m,sta_btime,sta_bn)
 sta_vr_m=np.interp(sta_time_m,sta_ptime,sta_vr)
 sta_den_m=np.interp(sta_time_m,sta_ptime,sta_den)
 #sta_temp_m=np.interp(sta_time_m,sta_ptime,sta_temp)

 ########## interpolate to hours
 sta_time_h=np.arange(np.ceil(sta_btime)[0],sta_btime[-1],1.0000/(24))
 sta_btot_h=np.interp(sta_time_h,sta_btime,sta_btot)
 sta_br_h=np.interp(sta_time_h,sta_btime,sta_br)
 sta_bt_h=np.interp(sta_time_h,sta_btime,sta_bt)
 sta_bn_h=np.interp(sta_time_h,sta_btime,sta_bn)
 sta_vr_h=np.interp(sta_time_h,sta_ptime,sta_vr)
 sta_den_h=np.interp(sta_time_h,sta_ptime,sta_den)
 #sta_temp_h=np.interp(sta_time_h,sta_ptime,sta_temp)

  

 #make recarrays
 data_minutes=np.rec.array([sta_time_m,sta_btot_m,sta_br_m,sta_bt_m,sta_bn_m,sta_vr_m,sta_den_m], \
 dtype=[('time','f8'),('btot','f8'),('br','f8'),('bt','f8'),('bn','f8'),\
        ('speedr','f8'),('den','f8')])
 
 data_hourly=np.rec.array([sta_time_h,sta_btot_h,sta_br_h,sta_bt_h,sta_bn_h,sta_vr_h,sta_den_h], \
 dtype=[('time','f8'),('btot','f8'),('br','f8'),('bt','f8'),('bn','f8'),\
        ('speedr','f8'),('den','f8')])
 
 
 print('STEREO-A (RTN) beacon data interpolated to hour/minute resolution done.')
 
 return data_minutes, data_hourly
<|MERGE_RESOLUTION|>--- conflicted
+++ resolved
@@ -11,11 +11,7 @@
 import os
 import pdb
 import cdflib
-<<<<<<< HEAD
-#import netCDF4
-=======
 import netCDF4
->>>>>>> bbae1b4b
 import sys  
 
 
